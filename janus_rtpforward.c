/*! \file   janus_rtpforward.c
 * 
 * \author Michael Karl Franzl <office@michaelfranzl.com>
 * 
 * \copyright GNU General Public License v3
 * 
 * \brief  Janus RTPforward plugin
 * 
 * \details See README.md
*/

#include <jansson.h>
#include <plugins/plugin.h>
#include <debug.h>

#include <netinet/in.h>
#include <sys/socket.h>

#include <poll.h>

#include "debug.h"
#include "apierror.h"
#include "config.h"
#include "mutex.h"

#include "rtp.h"
#include "rtcp.h"
#include "sdp-utils.h"
#include "utils.h"

#define RTPFORWARD_VERSION 1
<<<<<<< HEAD
#define RTPFORWARD_VERSION_STRING	"0.2.4" // use with Janus commit dc81819 [2017-12-04]
=======
#define RTPFORWARD_VERSION_STRING	"0.4.0" // convention: always matching Janus version
>>>>>>> 0df381e9
#define RTPFORWARD_DESCRIPTION "Forwards RTP and RTCP to an external UDP receiver/decoder"
#define RTPFORWARD_NAME "rtpforward"
#define RTPFORWARD_AUTHOR	"Michael Karl Franzl"
#define RTPFORWARD_PACKAGE "janus.plugin.rtpforward"

janus_plugin *create(void);
int rtpforward_init(janus_callbacks *callback, const char *config_path);
void rtpforward_destroy(void);
int rtpforward_get_api_compatibility(void);
int rtpforward_get_version(void);
const char *rtpforward_get_version_string(void);
const char *rtpforward_get_description(void);
const char *rtpforward_get_name(void);
const char *rtpforward_get_author(void);
const char *rtpforward_get_package(void);
void rtpforward_create_session(janus_plugin_session *handle, int *error);
struct janus_plugin_result *rtpforward_handle_message(janus_plugin_session *handle, char *transaction, json_t *message, json_t *jsep);
void rtpforward_setup_media(janus_plugin_session *handle);
void rtpforward_incoming_rtp(janus_plugin_session *handle, int video, char *buf, int len);
void rtpforward_incoming_rtcp(janus_plugin_session *handle, int video, char *buf, int len);
void rtpforward_incoming_data(janus_plugin_session *handle, char *buf, int len);
void rtpforward_slow_link(janus_plugin_session *handle, int uplink, int video);
void rtpforward_hangup_media(janus_plugin_session *handle);
void rtpforward_destroy_session(janus_plugin_session *handle, int *error);
json_t *rtpforward_query_session(janus_plugin_session *handle);

static janus_plugin rtpforward_plugin =
	JANUS_PLUGIN_INIT (
		.init = rtpforward_init,
		.destroy = rtpforward_destroy,

		.get_api_compatibility = rtpforward_get_api_compatibility,
		.get_version = rtpforward_get_version,
		.get_version_string = rtpforward_get_version_string,
		.get_description = rtpforward_get_description,
		.get_name = rtpforward_get_name,
		.get_author = rtpforward_get_author,
		.get_package = rtpforward_get_package,

		.create_session = rtpforward_create_session,
		.handle_message = rtpforward_handle_message,
		.setup_media = rtpforward_setup_media,
		.incoming_rtp = rtpforward_incoming_rtp,
		.incoming_rtcp = rtpforward_incoming_rtcp,
		.incoming_data = rtpforward_incoming_data,
		.slow_link = rtpforward_slow_link,
		.hangup_media = rtpforward_hangup_media,
		.destroy_session = rtpforward_destroy_session,
		.query_session = rtpforward_query_session,
	);

janus_plugin *create(void) {
	JANUS_LOG(LOG_VERB, "%s created!\n", RTPFORWARD_NAME);
	return &rtpforward_plugin;
}

static volatile gint initialized = 0, stopping = 0;
static janus_callbacks *gateway = NULL;
static GThread *handler_thread;
static GThread *watchdog_thread;

static void *rtpforward_handler_thread(void *data);


typedef struct rtpforward_message {
	janus_plugin_session *handle;
	char *transaction;
	json_t *body;
	json_t *jsep;
} rtpforward_message;
static GAsyncQueue *messages = NULL;
static rtpforward_message exit_message;

#define RTPFORWARD_CODEC_STR_LEN 10

typedef enum rtpforward_video_codec {
	CODEC_NONE,
	CODEC_VP8,
	CODEC_VP9,
	CODEC_H264
} rtpforward_video_codec;

typedef struct rtpforward_session {
	janus_plugin_session *handle;
	
	GThread *relay_thread;
	
	guint16 sendport_video_rtp;
	guint16 sendport_video_rtcp;
	guint16 sendport_audio_rtp;
	guint16 sendport_audio_rtcp;
	guint16 seqnr_video_last; // to keep track of lost packets
	guint16 drop_permille;
	guint16 drop_video_packets;
	guint16 drop_audio_packets;
	
	int fir_seqnr;
	int sendsockfd; // one socket for sento() several ports is enough
	struct sockaddr_in sendsockaddr;
	
	rtpforward_video_codec vcodec;
	
	char negotiate_acodec[RTPFORWARD_CODEC_STR_LEN];
	char negotiate_vcodec[RTPFORWARD_CODEC_STR_LEN];
	
	gboolean video_enabled;
	gboolean audio_enabled;
	gboolean enable_video_on_keyframe;
	gboolean disable_video_on_packetloss;
	
	janus_rtp_switching_context context;
	volatile gint hangingup;
	volatile gint destroyed;
	janus_refcount ref;
} rtpforward_session;


static GHashTable *sessions;
static janus_mutex sessions_mutex = JANUS_MUTEX_INITIALIZER;



static void rtpforward_session_destroy(rtpforward_session *session) {
	if(session && g_atomic_int_compare_and_exchange(&session->destroyed, 0, 1))
		janus_refcount_decrease(&session->ref);
}


static void rtpforward_session_free(const janus_refcount *session_ref) {
	rtpforward_session *session = janus_refcount_containerof(session_ref, rtpforward_session, ref);
	/* Remove the reference to the core plugin session */
	janus_refcount_decrease(&session->handle->ref);
	/* This session can be destroyed, free all the resources */
	g_free(session);
}

static void rtpforward_message_free(rtpforward_message *msg) {
	if(!msg || msg == &exit_message)
		return;

	msg->handle = NULL;

	g_free(msg->transaction);
	msg->transaction = NULL;
	if(msg->body)
		json_decref(msg->body);
	msg->body = NULL;
	if(msg->jsep)
		json_decref(msg->jsep);
	msg->jsep = NULL;
	
	g_free(msg);
}

/* Error codes */
#define RTPFORWARD_ERROR_NO_MESSAGE				411
#define RTPFORWARD_ERROR_INVALID_JSON			412
#define RTPFORWARD_ERROR_INVALID_ELEMENT	413
#define RTPFORWARD_ERROR_INVALID_SDP			414
#define RTPFORWARD_ERROR_MISSING_ELEMENT	415
#define RTPFORWARD_ERROR_UNKNOWN_ERROR		416


int rtpforward_init(janus_callbacks *callback, const char *config_path) {
	if(g_atomic_int_get(&stopping)) {
		return -1;
	}
	
	if(callback == NULL || config_path == NULL) {
		/* Invalid arguments */
		return -1;
	}
	
	sessions = g_hash_table_new_full(NULL, NULL, NULL, (GDestroyNotify)rtpforward_session_destroy);
	messages = g_async_queue_new_full((GDestroyNotify) rtpforward_message_free);
	gateway = callback;
	
	GError *error = NULL;
	
	handler_thread = g_thread_try_new("rtpforward message handler thread", rtpforward_handler_thread, NULL, &error);
	if(error != NULL) {
		JANUS_LOG(LOG_ERR, "%s Got error %d (%s) trying to launch the message handler thread...\n", RTPFORWARD_NAME, error->code, error->message ? error->message : "??");
		return -1;
	}
	
	g_atomic_int_set(&initialized, 1);
	JANUS_LOG(LOG_INFO, "%s initialized!\n", RTPFORWARD_NAME);
	return 0;
}


void rtpforward_destroy(void) {
	JANUS_LOG(LOG_INFO, "%s destroying...\n", RTPFORWARD_NAME);
	
	if(!g_atomic_int_get(&initialized))
		return;
	g_atomic_int_set(&stopping, 1);

	g_async_queue_push(messages, &exit_message);
	if(handler_thread != NULL) {
		g_thread_join(handler_thread);
		handler_thread = NULL;
	}
	if(watchdog_thread != NULL) {
		g_thread_join(watchdog_thread);
		watchdog_thread = NULL;
	}

	janus_mutex_lock(&sessions_mutex);
	g_hash_table_destroy(sessions);
	janus_mutex_unlock(&sessions_mutex);
	g_async_queue_unref(messages);
	messages = NULL;
	sessions = NULL;

	g_atomic_int_set(&initialized, 0);
	g_atomic_int_set(&stopping, 0);
	
	JANUS_LOG(LOG_INFO, "%s destroyed!\n", RTPFORWARD_NAME);
}

int rtpforward_get_api_compatibility(void) {
	return JANUS_PLUGIN_API_VERSION;
}

int rtpforward_get_version(void) {
	return RTPFORWARD_VERSION;
}

const char *rtpforward_get_version_string(void) {
	return RTPFORWARD_VERSION_STRING;
}

const char *rtpforward_get_description(void) {
	return RTPFORWARD_DESCRIPTION;
}

const char *rtpforward_get_name(void) {
	return RTPFORWARD_NAME;
}

const char *rtpforward_get_author(void) {
	return RTPFORWARD_AUTHOR;
}

const char *rtpforward_get_package(void) {
	return RTPFORWARD_PACKAGE;
}

void rtpforward_create_session(janus_plugin_session *handle, int *error) {
	if(g_atomic_int_get(&stopping) || !g_atomic_int_get(&initialized)) {
		*error = -1;
		return;
	}	

	rtpforward_session *session = (rtpforward_session *)g_malloc0(sizeof(rtpforward_session));
	session->handle = handle;
	janus_refcount_init(&session->ref, rtpforward_session_free);
	
	session->sendport_video_rtp = 0;
	session->sendport_video_rtcp = 0;
	session->sendport_audio_rtp = 0;
	session->sendport_audio_rtcp = 0;
	
	session->sendsockfd = -1;
	session->sendsockaddr = (struct sockaddr_in){ .sin_family = AF_INET };
	
	strcpy(session->negotiate_acodec, "opus");
	strcpy(session->negotiate_vcodec, "vp8");
	
	session->video_enabled = TRUE;
	session->audio_enabled = TRUE;
	session->enable_video_on_keyframe = FALSE;
	session->disable_video_on_packetloss = FALSE;
	
	session->seqnr_video_last = 0;
	
	session->fir_seqnr = 0;
	
	session->drop_permille = 0;
	session->drop_video_packets = 0;
	session->drop_audio_packets = 0;

	janus_rtp_switching_context_reset(&session->context);
	
	g_atomic_int_set(&session->destroyed, 0);
	g_atomic_int_set(&session->hangingup, 0);
	
	handle->plugin_handle = session;
	
	janus_mutex_lock(&sessions_mutex);
	g_hash_table_insert(sessions, handle, session);
	janus_mutex_unlock(&sessions_mutex);
	
	JANUS_LOG(LOG_INFO, "%s Session created.\n", RTPFORWARD_NAME);
	return;
}


void rtpforward_destroy_session(janus_plugin_session *handle, int *error) {
	if(g_atomic_int_get(&stopping) || !g_atomic_int_get(&initialized)) {
		*error = -1;
		return;
	}
	janus_mutex_lock(&sessions_mutex);
	rtpforward_session *session = (rtpforward_session *)handle->plugin_handle;
	if(!session) {
		janus_mutex_unlock(&sessions_mutex);
		JANUS_LOG(LOG_ERR, "%s rtpforward_destroy_session: No session associated with this handle...\n", RTPFORWARD_NAME);
		*error = -2;
		return;
	}
	
	JANUS_LOG(LOG_INFO, "%s Destroy session...\n", RTPFORWARD_NAME);
	close(session->sendsockfd);
	
	if(session->relay_thread != NULL) {
		JANUS_LOG(LOG_INFO, "%s Watchdog: Joining session's relay thread\n", RTPFORWARD_NAME);
		g_thread_join(session->relay_thread); // blocking
		session->relay_thread = NULL;
		JANUS_LOG(LOG_INFO, "%s Watchdog: Session's relay thread joined\n", RTPFORWARD_NAME);
	}
	
	g_hash_table_remove(sessions, handle);
	
	janus_mutex_unlock(&sessions_mutex);
	
	JANUS_LOG(LOG_INFO, "%s Session destroyed.\n", RTPFORWARD_NAME);
	return;
}

json_t *rtpforward_query_session(janus_plugin_session *handle) {
	return json_object();
}



struct janus_plugin_result *rtpforward_handle_message(janus_plugin_session *handle, char *transaction, json_t *body, json_t *jsep) {
	JANUS_LOG(LOG_INFO, "%s rtpforward_handle_message.\n", RTPFORWARD_NAME);
	
	if(g_atomic_int_get(&stopping) || !g_atomic_int_get(&initialized))
		// Synchronous
		return janus_plugin_result_new(JANUS_PLUGIN_ERROR, g_atomic_int_get(&stopping) ? "Shutting down" : "Plugin not initialized", NULL);
	
	
	rtpforward_session *session = (rtpforward_session *)handle->plugin_handle;
	int error_code = 0;
	char *error_cause = g_malloc0(512);
	json_t *response = NULL;
	
	json_t *enable_video_on_keyframe = json_object_get(body, "enable_video_on_keyframe");
	if (enable_video_on_keyframe) {
		session->enable_video_on_keyframe = (gboolean)json_is_true(enable_video_on_keyframe);
		JANUS_LOG(LOG_INFO, "%s session->enable_video_on_keyframe %s\n", RTPFORWARD_NAME, (session->enable_video_on_keyframe ? "TRUE" : "FALSE"));
	}
	
	json_t *disable_video_on_packetloss = json_object_get(body, "disable_video_on_packetloss");
	if (disable_video_on_packetloss) {
		session->disable_video_on_packetloss = (gboolean)json_is_true(disable_video_on_packetloss);
		JANUS_LOG(LOG_INFO, "%s session->disable_video_on_packetloss %s\n", RTPFORWARD_NAME, (session->disable_video_on_packetloss ? "TRUE" : "FALSE"));
	}
	
	json_t *drop_probability = json_object_get(body, "drop_probability");
	if (drop_probability) {
		session->drop_permille = (guint16)json_integer_value(drop_probability);
		JANUS_LOG(LOG_INFO, "%s session->drop_permille=%d\n", RTPFORWARD_NAME, session->drop_permille);
	}
	
	json_t *drop_video_packets = json_object_get(body, "drop_video_packets");
	if (drop_video_packets) {
		session->drop_video_packets = (guint16)json_integer_value(drop_video_packets);
		JANUS_LOG(LOG_INFO, "%s session->drop_video_packets=%d\n", RTPFORWARD_NAME, session->drop_video_packets);
	}
	
	json_t *drop_audio_packets = json_object_get(body, "drop_audio_packets");
	if (drop_audio_packets) {
		session->drop_audio_packets = (guint16)json_integer_value(drop_audio_packets);
		JANUS_LOG(LOG_INFO, "%s session->drop_audio_packets=%d\n", RTPFORWARD_NAME, session->drop_audio_packets);
	}
	
	json_t *video_enabled = json_object_get(body, "video_enabled");
	if (video_enabled) {
		session->video_enabled = (gboolean)json_is_true(video_enabled);
		JANUS_LOG(LOG_INFO, "%s session->video_enabled=%s\n", RTPFORWARD_NAME, session->video_enabled ? "TRUE" : "FALSE");
	}
	
	json_t *audio_enabled = json_object_get(body, "audio_enabled");
	if (audio_enabled) {
		session->audio_enabled = (gboolean)json_is_true(audio_enabled);
		JANUS_LOG(LOG_INFO, "%s session->audio_enabled=%s\n", RTPFORWARD_NAME, session->audio_enabled ? "TRUE" : "FALSE");
	}
	
	
	json_t *request = json_object_get(body, "request");
	if (request) {
		const char *request_text = json_string_value(request);
		
		if(!strcmp(request_text, "configure")) {
			
			const char *negotiate_acodec = json_string_value(json_object_get(body, "negotiate_acodec"));
			if (negotiate_acodec) {
				// For supported audio codecs, see sdp-utils.c
				if (!strcmp(negotiate_acodec, "pcmu")) {
					strcpy(session->negotiate_acodec, "pcmu");
				} else if (!strcmp(negotiate_acodec, "pcma")) {
					strcpy(session->negotiate_acodec, "pcma");
				} else if (!strcmp(negotiate_acodec, "g722")) {
					strcpy(session->negotiate_acodec, "g722");
				} else if (!strcmp(negotiate_acodec, "isac16")) {
					strcpy(session->negotiate_acodec, "isac16");
				} else if (!strcmp(negotiate_acodec, "isac32")) {
					strcpy(session->negotiate_acodec, "isac32");
				} else {
					// "opus" or default
					strcpy(session->negotiate_acodec, "opus");
				}
			}
			
			const char *negotiate_vcodec = json_string_value(json_object_get(body, "negotiate_vcodec"));
			if (negotiate_vcodec) {
				// For supported video codecs, see sdp-utils.c
				if (!strcmp(negotiate_vcodec, "h264")) {
					strcpy(session->negotiate_vcodec, "h264");
				} else if (!strcmp(negotiate_vcodec, "vp9")) {
					strcpy(session->negotiate_vcodec, "vp9");
				} else {
					// "vp8" or default
					strcpy(session->negotiate_vcodec, "vp8");
				}
			}
			
			guint16 sendport_video_rtp = (guint16)json_integer_value(json_object_get(body, "sendport_video_rtp"));
			if (sendport_video_rtp) {
				JANUS_LOG(LOG_INFO, "%s Will forward to port %d\n", RTPFORWARD_NAME, sendport_video_rtp);
				session->sendport_video_rtp = sendport_video_rtp;
			} else {
				JANUS_LOG(LOG_ERR, "%s JSON error: Missing element: sendport_video_rtp\n", RTPFORWARD_NAME);
				error_code = RTPFORWARD_ERROR_MISSING_ELEMENT;
				g_snprintf(error_cause, 512, "JSON error: Missing element: sendport_video_rtp");
				goto respond;
			}
			
			guint16 sendport_video_rtcp = (guint16)json_integer_value(json_object_get(body, "sendport_video_rtcp"));
			if (sendport_video_rtcp) {
				JANUS_LOG(LOG_INFO, "%s Will forward to port %d\n", RTPFORWARD_NAME, sendport_video_rtcp);
				session->sendport_video_rtcp = sendport_video_rtcp;
			} else {
				JANUS_LOG(LOG_ERR, "%s JSON error: Missing element: sendport_video_rtcp\n", RTPFORWARD_NAME);
				error_code = RTPFORWARD_ERROR_MISSING_ELEMENT;
				g_snprintf(error_cause, 512, "JSON error: Missing element: sendport_video_rtcp");
				goto respond;
			}
			
			guint16 sendport_audio_rtp = (guint16)json_integer_value(json_object_get(body, "sendport_audio_rtp"));
			if (sendport_audio_rtp) {
				JANUS_LOG(LOG_INFO, "%s Will forward to port %d\n", RTPFORWARD_NAME, sendport_audio_rtp);
				session->sendport_audio_rtp = sendport_audio_rtp;
			} else {
				JANUS_LOG(LOG_ERR, "%s JSON error: Missing element: sendport_audio_rtp\n", RTPFORWARD_NAME);
				error_code = RTPFORWARD_ERROR_MISSING_ELEMENT;
				g_snprintf(error_cause, 512, "JSON error: Missing element: sendport_audio_rtp");
				goto respond;
			}
			
			guint16 sendport_audio_rtcp = (guint16)json_integer_value(json_object_get(body, "sendport_audio_rtcp"));
			if (sendport_audio_rtcp) {
				JANUS_LOG(LOG_INFO, "%s Will forward to port %d\n", RTPFORWARD_NAME, sendport_audio_rtcp);
				session->sendport_audio_rtcp = sendport_audio_rtcp;
			} else {
				JANUS_LOG(LOG_ERR, "%s JSON error: Missing element: sendport_audio_rtcp\n", RTPFORWARD_NAME);
				error_code = RTPFORWARD_ERROR_MISSING_ELEMENT;
				g_snprintf(error_cause, 512, "JSON error: Missing element: sendport_audio_rtcp");
				goto respond;
			}
			
			const char *sendipv4 = json_string_value(json_object_get(body, "sendipv4"));
			if (sendipv4) {
				JANUS_LOG(LOG_INFO, "%s Will forward to IPv4 %s\n", RTPFORWARD_NAME, sendipv4);
				session->sendsockaddr.sin_addr.s_addr = inet_addr(sendipv4);
			} else {
				JANUS_LOG(LOG_ERR, "%s JSON error: Missing element: sendipv4\n", RTPFORWARD_NAME);
				error_code = RTPFORWARD_ERROR_MISSING_ELEMENT;
				g_snprintf(error_cause, 512, "JSON error: Missing element: sendipv4");
				goto respond;
			}
			
			// close socket if already open
			if (session->sendsockfd) {
				close(session->sendsockfd);
				session->sendsockfd = -1;
			}
			
			// create and configure socket
			session->sendsockfd = socket(AF_INET, SOCK_DGRAM, 0);
			if (session->sendsockfd < 0) { // error
				JANUS_LOG(LOG_ERR, "%s Could not create sending socket\n", RTPFORWARD_NAME);
				error_code = 99; // TODO: define this
				g_snprintf(error_cause, 512, "Could not create sending socket");
				goto respond;
			}
			if (IN_MULTICAST(ntohl(inet_addr(sendipv4)))) {
				uint8_t ttl = 0; // do not route UDP packets outside of local host
				setsockopt(session->sendsockfd, IPPROTO_IP, IP_MULTICAST_TTL, &ttl, sizeof(ttl));
				
				struct in_addr mcast_iface_addr;
				// We explicitly choose the multicast network interface, otherwise the kernel will choose for us.
				// We go for the software loopback interface for low latency. A physical ethernet card could add latency.
				mcast_iface_addr.s_addr = htonl(INADDR_LOOPBACK);
				
				JANUS_LOG(LOG_WARN, "%s: This rtpforward session will multicast to IP multicast address %s "
				"because you specified it. The IP_MULTICAST_TTL option has been set to 0 (zero), which "
				"SHOULD cause at least the first router (the Linux kernel) to NOT forward the UDP packets. "
				"The behavior is is however OS-specific. You SHOULD verify that the UDP packets "
				"are not inadvertenly forwarded into network zones where the security/privacy of the packets "
				"could be compromised.\n", RTPFORWARD_NAME, inet_ntoa(session->sendsockaddr.sin_addr));
				
				JANUS_LOG(LOG_WARN, "%s: Will multicast from network interface with IP %s\n", RTPFORWARD_NAME, inet_ntoa(mcast_iface_addr));
				
				setsockopt(session->sendsockfd, IPPROTO_IP, IP_MULTICAST_IF, &mcast_iface_addr, sizeof(mcast_iface_addr));
			}
			
			response = json_object();
			json_object_set_new(response, "configured", json_string("ok"));
			goto respond;
			
		} else if (!strcmp(request_text, "pli")) {
			char buf[12];
			janus_rtcp_pli((char *)&buf, 12);
			gateway->relay_rtcp(session->handle, 1, buf, 12);
			response = json_object();
			goto respond;
			
		} else if (!strcmp(request_text, "fir")) {
			char buf[20];
			// TODO: I don't understand session->fir_seqr yet.
			janus_rtcp_fir((char *)&buf, 20, &session->fir_seqnr);
			gateway->relay_rtcp(session->handle, 1, buf, 20);
			response = json_object();
			goto respond;
			
			
		} else if (!strcmp(request_text, "remb")) {
			uint32_t bitrate = (uint32_t)json_integer_value(json_object_get(body, "bitrate"));
			if (bitrate) {
				char buf[32]; // more than needed
				int remblen = janus_rtcp_remb_ssrcs((char *)(&buf), sizeof(buf), bitrate, 1);
				gateway->relay_rtcp(session->handle, 1, buf, remblen);
				
				response = json_object();
			} else {
				JANUS_LOG(LOG_ERR, "%s JSON error: Missing element: bitrate\n", RTPFORWARD_NAME);
				error_code = RTPFORWARD_ERROR_MISSING_ELEMENT;
				g_snprintf(error_cause, 512, "JSON error: Missing element: bitrate");
			}
			goto respond;
			
		}
	} // if 'request' key in msg
	
	
	/* async handling for all other messages.
	 * In particular, JSEP offers/answer need to be done asynchronously, because janus_plugin_push_event() in janus.c merges SDP.
	 */
	rtpforward_message *msg = g_malloc0(sizeof(rtpforward_message));
	msg->handle = handle;
	msg->transaction = transaction;
	msg->body = body; // guaranteed by Janus to be an object
	msg->jsep = jsep;
	g_async_queue_push(messages, msg);
	return janus_plugin_result_new(JANUS_PLUGIN_OK_WAIT, "Processing asynchronously", NULL);
	
respond:
	{
		if(body != NULL)
			json_decref(body);
		if(jsep != NULL)
			json_decref(jsep);
		g_free(transaction);
		
		if(error_code == 0 && !response) {
			error_code = RTPFORWARD_ERROR_UNKNOWN_ERROR;
			g_snprintf(error_cause, 512, "Invalid response");
		}
		
		if(error_code != 0) {
			/* Prepare JSON error event */
			json_t *errevent = json_object();
			json_object_set_new(errevent, "rtpforward", json_string("event"));
			json_object_set_new(errevent, "error_code", json_integer(error_code));
			json_object_set_new(errevent, "error", json_string(error_cause));
			return janus_plugin_result_new(JANUS_PLUGIN_OK, NULL, errevent);
			
		} else {
			return janus_plugin_result_new(JANUS_PLUGIN_OK, NULL, response);
		}
	}
}






void rtpforward_setup_media(janus_plugin_session *handle) {
	JANUS_LOG(LOG_INFO, "%s WebRTC media is now available.\n", RTPFORWARD_NAME);
}

void rtpforward_incoming_rtp(janus_plugin_session *handle, int video, char *buf, int len) {
	rtpforward_session *session = (rtpforward_session *)handle->plugin_handle; // simple and fast. echotest does the same.
	
	if (session->sendsockfd < 0) return; // not yet configured: skip if no socket open
	
	struct sockaddr_in addr = session->sendsockaddr;
	socklen_t addrlen = sizeof(struct sockaddr_in);
	
	if (session->drop_permille > g_random_int_range(0,1000))
		return; // simulate bad connection
	
	if (video) { // VIDEO
		
		if (session->drop_video_packets > 0) {
			session->drop_video_packets--;
			return;
		}
		
		janus_rtp_header *header = (janus_rtp_header *)buf;
		guint16 seqn_current = ntohs(header->seq_number);
		guint16 seqnr_last = session->seqnr_video_last;
		
		guint16 missed = seqn_current - seqnr_last - (guint16)1;
		if (
			!seqnr_last || // first packet
			seqn_current < seqnr_last // guint16 has wrapped
		) {
			missed = 0;
		}
			
		if (missed) {
			JANUS_LOG(LOG_WARN, "%s Missed %d packets before sequence number %d\n", RTPFORWARD_NAME, missed, seqn_current);
			
			// We have missed at least one packet.
			// Some downstream decoders could be sensitive to packet loss.
			// In this case, it is recommended to stop video forwarding, and only
			// re-start it at the next keyframe.
			if (session->disable_video_on_packetloss && session->video_enabled) {
				JANUS_LOG(LOG_WARN, "%s Disabling video forwarding because of packet loss\n", RTPFORWARD_NAME);
				session->video_enabled = FALSE;
			}
		}
		
		// Detect keyframes and maybe re-enable video.
		gboolean is_keyframe;
		int plen = 0;
		char *payload = janus_rtp_payload(buf, len, &plen);
		if (session->vcodec == CODEC_VP8) {
			is_keyframe = janus_vp8_is_keyframe(payload, plen);
		} else if (session->vcodec == CODEC_VP9) {
			is_keyframe = janus_vp9_is_keyframe(payload, plen);
		} else if (session->vcodec == CODEC_H264) {
			is_keyframe = janus_h264_is_keyframe(payload, plen);
		}
		if (is_keyframe) {
			JANUS_LOG(LOG_DBG, "%s Received keyframe\n", RTPFORWARD_NAME);
			if (session->enable_video_on_keyframe && !session->video_enabled) {
				JANUS_LOG(LOG_WARN, "%s Enabling video forwarding because of keyframe\n", RTPFORWARD_NAME);
				session->video_enabled = TRUE;
			}
		}
		
		session->seqnr_video_last = seqn_current;
		
		if (!session->video_enabled)
			return;
		
		addr.sin_port = htons(session->sendport_video_rtp);

		
	} else { // AUDIO
		if (session->drop_audio_packets > 0) {
			session->drop_audio_packets--;
			return;
		}
		if (!session->audio_enabled)
			return;
		
		addr.sin_port = htons(session->sendport_audio_rtp);
	}
	
	// forward to the selected UDP port
	int numsent = sendto(session->sendsockfd, buf, len, 0, (struct sockaddr*)&addr, addrlen);
}

void rtpforward_incoming_rtcp(janus_plugin_session *handle, int video, char *buf, int len) {
	rtpforward_session *session = (rtpforward_session *)handle->plugin_handle;
	if (session->sendsockfd < 0) return;
	struct sockaddr_in addr = session->sendsockaddr;
	socklen_t addrlen = sizeof(struct sockaddr_in);

	if (video) {
		addr.sin_port = htons(session->sendport_video_rtcp);
	} else {
		addr.sin_port = htons(session->sendport_audio_rtcp);
	}
	
	// forward to the selected UDP port
	int numsent = sendto(session->sendsockfd, buf, len, 0, (struct sockaddr*)&addr, addrlen);
}

void rtpforward_incoming_data(janus_plugin_session *handle, char *buf, int len) {
	JANUS_LOG(LOG_INFO, "%s Got a DataChannel message (%d bytes.)\n", RTPFORWARD_NAME, len);
}

void rtpforward_slow_link(janus_plugin_session *handle, int uplink, int video) {
	JANUS_LOG(LOG_INFO, "%s Slow link detected.\n", RTPFORWARD_NAME);
}

void rtpforward_hangup_media(janus_plugin_session *handle) {
	JANUS_LOG(LOG_INFO, "%s hangup media.\n", RTPFORWARD_NAME);
}




/* Thread to handle incoming messages */
static void *rtpforward_handler_thread(void *data) {
	JANUS_LOG(LOG_VERB, "%s Starting msg handler thread\n", RTPFORWARD_NAME);
	rtpforward_message *msg = NULL;
	int error_code = 0;
	char *error_cause = g_malloc0(512);
	json_t *body = NULL;
	
	
	while(g_atomic_int_get(&initialized) && !g_atomic_int_get(&stopping)) {
		msg = g_async_queue_pop(messages);
		
		if(msg == NULL)
			continue;
		if(msg == &exit_message)
			break;
		if(msg->handle == NULL) {
			rtpforward_message_free(msg);
			continue;
		}
		
		janus_mutex_lock(&sessions_mutex);
		rtpforward_session *session = (rtpforward_session *)msg->handle->plugin_handle;
		if(!session) {
			janus_mutex_unlock(&sessions_mutex);
			JANUS_LOG(LOG_ERR, "%s rtpforward_handler_thread: No session associated with this handle...\n", RTPFORWARD_NAME);
			rtpforward_message_free(msg);
			continue;
		}
		if(session->destroyed) {
			janus_mutex_unlock(&sessions_mutex);
			rtpforward_message_free(msg);
			continue;
		}
		janus_mutex_unlock(&sessions_mutex);
		
		char *jsondump;
		jsondump = json_dumps(msg->jsep, 0);
		JANUS_LOG(LOG_INFO, "%s rtpforward_handler_thread JSEP %s\n", RTPFORWARD_NAME, jsondump);
		free(jsondump);
		
		jsondump = json_dumps(msg->body, 0);
		JANUS_LOG(LOG_INFO, "%s rtpforward_handler_thread BODY %s\n", RTPFORWARD_NAME, jsondump);
		free(jsondump);
		
		/* Handle request */
		error_code = 0;
		body = msg->body; 
		
		if (msg->jsep) {
			const char *msg_sdp = json_string_value(json_object_get(msg->jsep, "sdp"));
			
			JANUS_LOG(LOG_INFO, "%s SDP OFFER ASYNC: %s\n", RTPFORWARD_NAME, msg_sdp);

			char error_str[512];
			janus_sdp *offer = janus_sdp_parse(msg_sdp, error_str, sizeof(error_str));
			if(offer == NULL) {
				JANUS_LOG(LOG_ERR, "%s Error parsing offer: %s\n", RTPFORWARD_NAME, error_str);
				error_code = RTPFORWARD_ERROR_INVALID_SDP;
				g_snprintf(error_cause, 512, "Error parsing offer: %s", error_str);
				goto error;;
			}
		
			janus_sdp *answer = janus_sdp_generate_answer(offer,
				JANUS_SDP_OA_AUDIO, TRUE,
				JANUS_SDP_OA_AUDIO_DIRECTION, JANUS_SDP_RECVONLY,
				JANUS_SDP_OA_AUDIO_CODEC, session->negotiate_acodec,
				
				JANUS_SDP_OA_VIDEO, TRUE,
				JANUS_SDP_OA_VIDEO_DIRECTION, JANUS_SDP_RECVONLY,
				JANUS_SDP_OA_VIDEO_CODEC, session->negotiate_vcodec,
				
				JANUS_SDP_OA_DATA, FALSE,
				JANUS_SDP_OA_DONE
			);
			janus_sdp_destroy(offer);
			
			const char *negotiated_acodec, *negotiated_vcodec;
			
			janus_sdp_find_first_codecs(answer, &negotiated_acodec, &negotiated_vcodec);
			
			if (negotiated_vcodec) {
				if (!strcmp(negotiated_vcodec, "vp8")) {
					JANUS_LOG(LOG_INFO, "%s Negotiated video codec is VP8\n", RTPFORWARD_NAME);
					session->vcodec = CODEC_VP8;
				} else if (!strcmp(negotiated_vcodec, "vp9")) {
					JANUS_LOG(LOG_INFO, "%s Negotiated video codec is VP9\n", RTPFORWARD_NAME);
					session->vcodec = CODEC_VP9;
				} else if (!strcmp(negotiated_vcodec, "h264")) {
					JANUS_LOG(LOG_INFO, "%s Negotiated video codec is H264\n", RTPFORWARD_NAME);
					session->vcodec = CODEC_H264;
				}
			} else {
				JANUS_LOG(LOG_INFO, "%s No video for this session\n", RTPFORWARD_NAME);
				session->vcodec = CODEC_NONE;
			}
			
			char *sdp_answer = janus_sdp_write(answer);
			janus_sdp_destroy(answer);
			
			const char *type = "answer";
			json_t *jsep = json_pack("{ssss}", "type", type, "sdp", sdp_answer);
			
			json_t *response = json_object();
			json_object_set_new(response, "rtpforward", json_string("event"));
			json_object_set_new(response, "result", json_string("ok"));
			
			// How long will the gateway take to push the reply?
			g_atomic_int_set(&session->hangingup, 0);
			int res = gateway->push_event(msg->handle, &rtpforward_plugin, msg->transaction, response, jsep);
			JANUS_LOG(LOG_VERB, "  >> Pushing event: %d\n", res);
			g_free(sdp_answer);
			
			// The Janus core increases the references to both the message and jsep *json_t objects.
			json_decref(response);
			json_decref(jsep);
			
	} // if jsep in message
	

		rtpforward_message_free(msg);

		continue;
		
error:
		{
			/* Prepare JSON error event */
			json_t *event = json_object();
			json_object_set_new(event, "echotest", json_string("event"));
			json_object_set_new(event, "error_code", json_integer(error_code));
			json_object_set_new(event, "error", json_string(error_cause));
			int ret = gateway->push_event(msg->handle, &rtpforward_plugin, msg->transaction, event, NULL);
			JANUS_LOG(LOG_VERB, "  >> %d (%s)\n", ret, janus_get_api_error(ret));
			rtpforward_message_free(msg);
			/* We don't need the event anymore */
			json_decref(event);
		}
	}
	g_free(error_cause);
	JANUS_LOG(LOG_VERB, "%s Leaving msg handler thread\n", RTPFORWARD_NAME);
	return NULL;
}<|MERGE_RESOLUTION|>--- conflicted
+++ resolved
@@ -29,11 +29,7 @@
 #include "utils.h"
 
 #define RTPFORWARD_VERSION 1
-<<<<<<< HEAD
-#define RTPFORWARD_VERSION_STRING	"0.2.4" // use with Janus commit dc81819 [2017-12-04]
-=======
 #define RTPFORWARD_VERSION_STRING	"0.4.0" // convention: always matching Janus version
->>>>>>> 0df381e9
 #define RTPFORWARD_DESCRIPTION "Forwards RTP and RTCP to an external UDP receiver/decoder"
 #define RTPFORWARD_NAME "rtpforward"
 #define RTPFORWARD_AUTHOR	"Michael Karl Franzl"
